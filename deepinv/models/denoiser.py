import copy
import torch
import torch.nn as nn


def online_weights_path():
    return 'https://mycore.core-cloud.net/index.php/s/9EzDqcJxQUJKYul/download?path=%2Fweights&files='

models = {}

# TAKEN FROM https://github.com/jaewon-lee-b/lte/blob/main/models/models.py
def register(name):
    def decorator(cls):
        models[name] = cls
        return cls
    return decorator


def make(model_spec, args=None):
    if args is not None:
        model_args = copy.deepcopy(model_spec['args'])
        model_args.update(args)
    else:
        model_args = model_spec['args']
    model = models[model_spec['name']](**model_args)
    return model


class Denoiser(nn.Module):
    r'''
    Base denoiser class.

    TODO

    :param model_spec:
    '''
    def __init__(self, model_spec=None):
        super(Denoiser, self).__init__()
<<<<<<< HEAD
        self.denoiser = make(model_spec)
=======

        if isinstance(model_spec, dict):
            self.denoiser = make(model_spec)
        else:
            self.denoiser = model_spec

        self.max_iter = max_iter
        self.device = device  # Is this really needed?
        self.init = init

        if isinstance(sigma_denoiser, float):
            if self.max_iter is not None:
                self.sigma_denoiser = [sigma_denoiser] * self.max_iter
            else:
                self.sigma_denoiser = sigma_denoiser
        elif isinstance(sigma_denoiser, list):
            print(len(sigma_denoiser))
            print('max ister ', self.max_iter)
            assert len(sigma_denoiser) == self.max_iter
            self.sigma_denoiser = sigma_denoiser
        else:
            print(sigma_denoiser)
            raise ValueError('sigma_denoiser must be either float or a list of length max_iter')

        if isinstance(stepsize, float):
            if self.max_iter is not None:
                self.stepsize = [stepsize] * max_iter  # Should be a list
            else:
                self.stepsize = stepsize
        elif isinstance(stepsize, list):
            assert len(stepsize) == self.max_iter
            self.stepsize = stepsize
        else:
            raise ValueError('stepsize must be either float or a list of length max_iter')
>>>>>>> eea90292

    def forward(self, x, sigma):
        r'''
        '''
        return self.denoiser(x, sigma)


<<<<<<< HEAD
=======
class ProxDenoiser(Denoiser):
    def __init__(self, *args, **kwargs):
        super(ProxDenoiser, self).__init__(*args, **kwargs)

    def forward(self, x, sigma, it=None):
        if isinstance(self.denoiser, list) or isinstance(self.denoiser, nn.ModuleList):
            out = self.denoiser[it](x, sigma)
        else:
            out = self.denoiser(x, sigma)
        return out


>>>>>>> eea90292
class ScoreDenoiser(Denoiser):
    r'''
    Approximates the score of a distribution using an MMSE denoiser.

    This approximates the score of a distribution using Tweedie's formula, i.e.,

    .. math::

        - \nabla \log p_{\sigma}(x) \propto \left(x-D(x,\sigma)\right)/\sigma^2

    where :math:`p_{\sigma} = p*\mathcal{N}(0,I\sigma^2)` is the prior convolved with a Gaussian kernel,
    :math:`D(\cdot,\sigma)` is a (trained or model-based) denoiser with noise level :math:`\sigma`,
    which is typically set to a low value.

    .. note::

        This class can also be used with maximum-a-posteriori (MAP) denoisers,
        but :math:`p_{\sigma}(x)` is not given by the convolution with a Gaussian kernel, but rather
        given by the Moreau-Yosida envelope of :math:`p(x)`, i.e.,

        .. math::

            p_{\sigma}(x)=e^{- \inf_z \left(-\log p(z) + \frac{1}{2\sigma}\|x-z\|^2 \right)}.


    '''
    def __init__(self, *args, **kwargs):
        super(ScoreDenoiser, self).__init__(*args, **kwargs)

<<<<<<< HEAD
    def forward(self, x, sigma):
        return (x - self.denoiser(x, sigma)) / sigma**2

class REDDenoiser(Denoiser):
    r'''
    TODO
    '''
    def __init__(self, *args, **kwargs):
        super(REDDenoiser, self).__init__(*args, **kwargs)

    def forward(self, x, sigma):
        return x - self.denoiser(x, sigma)
=======
    def forward(self, x, sigma=None, it=None):
        if sigma is not None:
            if isinstance(self.denoiser, list) or isinstance(self.denoiser, nn.ModuleList):
                out = x - self.denoiser[it](x, sigma)
            else:
                out = x - self.denoiser(x, sigma)
        else:
            out = (x - self.denoiser(x, self.sigma_denoiser))/self.sigma_denoiser**2
        return out
>>>>>>> eea90292
<|MERGE_RESOLUTION|>--- conflicted
+++ resolved
@@ -30,50 +30,22 @@
     r'''
     Base denoiser class.
 
+    Plug-and-Play (PnP) / Regularization bu Denoising (RED) algorithms for Image Restoration.
+
+    Consists in replacing prox_g or grad_g with a denoiser.
+
     TODO
 
     :param model_spec:
+    :param init:
+    :param float stepsize:
+    :param float sigma_denoiser:
+    :param int max_iter:
+    :param str,torch.device device: cpu or gpu
     '''
     def __init__(self, model_spec=None):
         super(Denoiser, self).__init__()
-<<<<<<< HEAD
         self.denoiser = make(model_spec)
-=======
-
-        if isinstance(model_spec, dict):
-            self.denoiser = make(model_spec)
-        else:
-            self.denoiser = model_spec
-
-        self.max_iter = max_iter
-        self.device = device  # Is this really needed?
-        self.init = init
-
-        if isinstance(sigma_denoiser, float):
-            if self.max_iter is not None:
-                self.sigma_denoiser = [sigma_denoiser] * self.max_iter
-            else:
-                self.sigma_denoiser = sigma_denoiser
-        elif isinstance(sigma_denoiser, list):
-            print(len(sigma_denoiser))
-            print('max ister ', self.max_iter)
-            assert len(sigma_denoiser) == self.max_iter
-            self.sigma_denoiser = sigma_denoiser
-        else:
-            print(sigma_denoiser)
-            raise ValueError('sigma_denoiser must be either float or a list of length max_iter')
-
-        if isinstance(stepsize, float):
-            if self.max_iter is not None:
-                self.stepsize = [stepsize] * max_iter  # Should be a list
-            else:
-                self.stepsize = stepsize
-        elif isinstance(stepsize, list):
-            assert len(stepsize) == self.max_iter
-            self.stepsize = stepsize
-        else:
-            raise ValueError('stepsize must be either float or a list of length max_iter')
->>>>>>> eea90292
 
     def forward(self, x, sigma):
         r'''
@@ -81,21 +53,6 @@
         return self.denoiser(x, sigma)
 
 
-<<<<<<< HEAD
-=======
-class ProxDenoiser(Denoiser):
-    def __init__(self, *args, **kwargs):
-        super(ProxDenoiser, self).__init__(*args, **kwargs)
-
-    def forward(self, x, sigma, it=None):
-        if isinstance(self.denoiser, list) or isinstance(self.denoiser, nn.ModuleList):
-            out = self.denoiser[it](x, sigma)
-        else:
-            out = self.denoiser(x, sigma)
-        return out
-
-
->>>>>>> eea90292
 class ScoreDenoiser(Denoiser):
     r'''
     Approximates the score of a distribution using an MMSE denoiser.
@@ -125,7 +82,6 @@
     def __init__(self, *args, **kwargs):
         super(ScoreDenoiser, self).__init__(*args, **kwargs)
 
-<<<<<<< HEAD
     def forward(self, x, sigma):
         return (x - self.denoiser(x, sigma)) / sigma**2
 
@@ -137,15 +93,4 @@
         super(REDDenoiser, self).__init__(*args, **kwargs)
 
     def forward(self, x, sigma):
-        return x - self.denoiser(x, sigma)
-=======
-    def forward(self, x, sigma=None, it=None):
-        if sigma is not None:
-            if isinstance(self.denoiser, list) or isinstance(self.denoiser, nn.ModuleList):
-                out = x - self.denoiser[it](x, sigma)
-            else:
-                out = x - self.denoiser(x, sigma)
-        else:
-            out = (x - self.denoiser(x, self.sigma_denoiser))/self.sigma_denoiser**2
-        return out
->>>>>>> eea90292
+        return x - self.denoiser(x, sigma)